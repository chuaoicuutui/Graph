<<<<<<< HEAD
from typing import Dict, Any
=======
import json
from collections import defaultdict
>>>>>>> ed9ddf4a

class Vertex:
    def __init__(self, id) -> None:
        self.id = id
        self.neighbor = {}
        
    def add_neighbor(self, id, weight: int = 0):
        self.neighbor[id] = weight

<<<<<<< HEAD
    def __str__(self):
        return str(self.id) + ' <-> ' + str([x.id for x in self.neighbor])
=======
class Graph:
    def __init__(self, directed: bool = True):
        self._graph = defaultdict(set)
        self._directed = directed

    @classmethod
    def from_txt(cls, path: str):
        """Load graph's edges from .txt file. Nodes separated by ",".

        Args:
            path (str): Path to .txt file

        Returns:
            Graph: Initialize graph with edges from file
        """
        with open(path, "r") as f:
            edges = filter(None, (line.rstrip().split(",") for line in f.readlines()))
        graph = cls()
        graph.add_edges(edges=edges)
        return graph

    def add_node(self, node):
        """Add node to graph

        Args:
            node (Any): Node to add
        """
        if node not in self._graph:
            self._graph[node] = set()

    def add_nodes(self, nodes: list):
        """Add nodes to graph

        Args:
            nodes (list): List of node to add
        """
        for node in nodes:
            self.add_node(node)

    def add_edges(self, edges: list):
        """Add edges to graph

        Args:
            edges (list): List of edges
        """
        for edge in edges:
            if len(edge) == 1:
                self.add_node(edge[0])
            else:
                self.add_edge(edge[0], edge[1])

    def add_edge(self, node1, node2):
        """Add edge to graph

        Args:
            node1 (Any): Node 1
            node2 (Any): Node 2
        """
        self._graph[node1].add(node2)
        if not self._directed:
            self._graph[node2].add(node1)

    def remove(self, node):
        """Remove node and all references to node

        Args:
            node (Any): Node to remove
        """
        for ref_nodes in self._graph.values():
            try:
                ref_nodes.remove(node)
            except KeyError:
                pass
        try:
            del self._graph[node]
        except KeyError:
            pass

    def is_connected(self, node1, node2) -> bool:
        """Check if node1 directly connected to node2
>>>>>>> ed9ddf4a

    @property
    def neighbors(self):
        return self.neighbor.keys()


class Graph:
    def __init__(self) -> None:
        self.vertex = {}

    def add_vertex(self, id):
        vertex = Vertex(id)
        self.vertex[id] = vertex
        return vertex

    def get_vertex(self, id):
        if id in self.vertex:
            return self.vertex[id]

    def __contains__(self, id):
        return self.vertex[id]

    def add_edge(self, id0, id1, weight: int = 0):
        if id0 not in self.vertex:
            self.add_vertex(id0)
        if id1 not in self.vertex:
            self.add_vertex(id1)
        self.vertex[id0].add_neighbor(id1, weight)

    @property
<<<<<<< HEAD
    def vertices(self):
        return self.vertex.keys()

    def __iter__(self):
        return iter(self.vertex.values())

    def bfs(self, s_id):
        visited = [s_id]
        queue = [s_id]
 
        while queue:
            r_id = queue.pop(0)
            print(r_id)
            for n_id in self.vertex[r_id].neighbors:
                if n_id not in visited:
                    queue.append(n_id)
                    visited.append(n_id)
    
    def dfs(self, s_id, visited: list):
        if s_id not in visited:
            print(s_id, " ")
            visited.append(s_id)
            for n_id in self.vertex[s_id].neighbors:
                self.dfs(n_id, visited)
=======
    def edges(self):
        """Graph's edges

        Returns:
            list: List of edges
        """
        edges = []
        for root, nodes in self._graph.items():
            for node in nodes:
                edges.append((root, node))
        return edges

    def __str__(self):
        return "{}(\n\t{}\n)".format(
            self.__class__.__name__,
            "\n\t".join(
                f"{k}:({', '.join(map(str, vs))})" for k, vs in self._graph.items()
            ),
        )
>>>>>>> ed9ddf4a


if __name__ == "__main__":
    directed_edges = [
        (0, 5),
        (0, 1),
        (1, 2),
        (2, 3),
        (3, 5),
        (3, 4),
        (4, 0),
        (5, 4),
        (5, 2),
    ]
    word_transform_edges = [
        ("FOOD", "FOOT"),
        ("FOOD", "GOOD"),
        ("FOOD", "FOOL"),
        ("FOOT", "FORT"),
        ("FOOT", "FOOD"),
        ("FORT", "FOOT"),
        ("GOOD", "FOOD"),
        ("FOOL", "FOOD"),
        ("FOOL", "POOL"),
        ("POOL", "POLL"),
        ("POOL", "FOOL"),
        ("POLL", "POLE"),
        ("POLL", "POOL"),
        ("POLE", "POLL"),
        ("POLE", "PALE"),
        ("PALE", "SALE"),
        ("PALE", "POLE"),
        ("PALE", "SAGE"),
        ("PALE", "PALM"),
        ("PALM", "PALE"),
        ("SALE", "PALE"),
        ("SAGE", "SALT"),
        ("SAGE", "PALE"),
        ("SALT", "SAGE"),
    ]
<<<<<<< HEAD
    test = [
        (0, 1),
        (0, 2),
        (1, 2),
        (2, 0),
        (2, 3),
        (3, 3)
    ]
    graph = Graph()
    for edge in test:
        graph.add_edge(*edge)
    graph.bfs(2)
    graph.dfs(2, [])
=======

    graph = Graph.from_txt("test/directed.txt")
    print(graph._graph)
>>>>>>> ed9ddf4a
<|MERGE_RESOLUTION|>--- conflicted
+++ resolved
@@ -1,10 +1,3 @@
-<<<<<<< HEAD
-from typing import Dict, Any
-=======
-import json
-from collections import defaultdict
->>>>>>> ed9ddf4a
-
 class Vertex:
     def __init__(self, id) -> None:
         self.id = id
@@ -13,91 +6,8 @@
     def add_neighbor(self, id, weight: int = 0):
         self.neighbor[id] = weight
 
-<<<<<<< HEAD
     def __str__(self):
         return str(self.id) + ' <-> ' + str([x.id for x in self.neighbor])
-=======
-class Graph:
-    def __init__(self, directed: bool = True):
-        self._graph = defaultdict(set)
-        self._directed = directed
-
-    @classmethod
-    def from_txt(cls, path: str):
-        """Load graph's edges from .txt file. Nodes separated by ",".
-
-        Args:
-            path (str): Path to .txt file
-
-        Returns:
-            Graph: Initialize graph with edges from file
-        """
-        with open(path, "r") as f:
-            edges = filter(None, (line.rstrip().split(",") for line in f.readlines()))
-        graph = cls()
-        graph.add_edges(edges=edges)
-        return graph
-
-    def add_node(self, node):
-        """Add node to graph
-
-        Args:
-            node (Any): Node to add
-        """
-        if node not in self._graph:
-            self._graph[node] = set()
-
-    def add_nodes(self, nodes: list):
-        """Add nodes to graph
-
-        Args:
-            nodes (list): List of node to add
-        """
-        for node in nodes:
-            self.add_node(node)
-
-    def add_edges(self, edges: list):
-        """Add edges to graph
-
-        Args:
-            edges (list): List of edges
-        """
-        for edge in edges:
-            if len(edge) == 1:
-                self.add_node(edge[0])
-            else:
-                self.add_edge(edge[0], edge[1])
-
-    def add_edge(self, node1, node2):
-        """Add edge to graph
-
-        Args:
-            node1 (Any): Node 1
-            node2 (Any): Node 2
-        """
-        self._graph[node1].add(node2)
-        if not self._directed:
-            self._graph[node2].add(node1)
-
-    def remove(self, node):
-        """Remove node and all references to node
-
-        Args:
-            node (Any): Node to remove
-        """
-        for ref_nodes in self._graph.values():
-            try:
-                ref_nodes.remove(node)
-            except KeyError:
-                pass
-        try:
-            del self._graph[node]
-        except KeyError:
-            pass
-
-    def is_connected(self, node1, node2) -> bool:
-        """Check if node1 directly connected to node2
->>>>>>> ed9ddf4a
 
     @property
     def neighbors(self):
@@ -128,7 +38,6 @@
         self.vertex[id0].add_neighbor(id1, weight)
 
     @property
-<<<<<<< HEAD
     def vertices(self):
         return self.vertex.keys()
 
@@ -153,27 +62,6 @@
             visited.append(s_id)
             for n_id in self.vertex[s_id].neighbors:
                 self.dfs(n_id, visited)
-=======
-    def edges(self):
-        """Graph's edges
-
-        Returns:
-            list: List of edges
-        """
-        edges = []
-        for root, nodes in self._graph.items():
-            for node in nodes:
-                edges.append((root, node))
-        return edges
-
-    def __str__(self):
-        return "{}(\n\t{}\n)".format(
-            self.__class__.__name__,
-            "\n\t".join(
-                f"{k}:({', '.join(map(str, vs))})" for k, vs in self._graph.items()
-            ),
-        )
->>>>>>> ed9ddf4a
 
 
 if __name__ == "__main__":
@@ -214,7 +102,6 @@
         ("SAGE", "PALE"),
         ("SALT", "SAGE"),
     ]
-<<<<<<< HEAD
     test = [
         (0, 1),
         (0, 2),
@@ -227,9 +114,4 @@
     for edge in test:
         graph.add_edge(*edge)
     graph.bfs(2)
-    graph.dfs(2, [])
-=======
-
-    graph = Graph.from_txt("test/directed.txt")
-    print(graph._graph)
->>>>>>> ed9ddf4a
+    graph.dfs(2, [])